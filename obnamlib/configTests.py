--- conflicted
+++ resolved
@@ -15,7 +15,7 @@
 # 51 Franklin Street, Fifth Floor, Boston, MA 02110-1301 USA.
 
 
-"""Unit tests for obnam.config."""
+"""Unit tests for obnamlib.config."""
 
 
 import os
@@ -24,16 +24,16 @@
 import unittest
 
 
-import obnam
+import obnamlib
 
 
 class CommandLineParsingTests(unittest.TestCase):
 
     def setUp(self):
-        obnam.config.set_default_paths([])
+        obnamlib.config.set_default_paths([])
         
     def tearDown(self):
-        obnam.config.set_default_paths(None)
+        obnamlib.config.set_default_paths(None)
 
     def config_as_string(self, config):
         f = StringIO.StringIO()
@@ -41,7 +41,7 @@
         return f.getvalue()
 
     def testDefaultConfig(self):
-        config = obnam.config.default_config()
+        config = obnamlib.config.default_config()
         self.failUnless(config.has_section("backup"))
         needed = ["block-size", "cache", "store", "target-dir",
                   "host-id", "object-cache-size", "log-level", "ssh-key",
@@ -54,127 +54,114 @@
         self.failUnlessEqual(actual, needed)
 
     def testEmpty(self):
-        config = obnam.config.default_config()
-        obnam.config.parse_options(config, [])
+        config = obnamlib.config.default_config()
+        obnamlib.config.parse_options(config, [])
         self.failUnlessEqual(self.config_as_string(config), 
-                     self.config_as_string(obnam.config.default_config()))
+                     self.config_as_string(obnamlib.config.default_config()))
 
     def testHostId(self):
-        config = obnam.config.default_config()
-        obnam.config.parse_options(config, ["--host-id=pink"])
+        config = obnamlib.config.default_config()
+        obnamlib.config.parse_options(config, ["--host-id=pink"])
         self.failUnlessEqual(config.get("backup", "host-id"), "pink")
 
     def testBlockSize(self):
-        config = obnam.config.default_config()
-        obnam.config.parse_options(config, ["--block-size=12765"])
+        config = obnamlib.config.default_config()
+        obnamlib.config.parse_options(config, ["--block-size=12765"])
         self.failUnlessEqual(config.getint("backup", "block-size"), 12765)
-        obnam.config.parse_options(config, ["--block-size=42"])
+        obnamlib.config.parse_options(config, ["--block-size=42"])
         self.failUnlessEqual(config.getint("backup", "block-size"), 42)
 
     def testCacheDir(self):
-        config = obnam.config.default_config()
-        obnam.config.parse_options(config, ["--cache=/tmp/foo"])
+        config = obnamlib.config.default_config()
+        obnamlib.config.parse_options(config, ["--cache=/tmp/foo"])
         self.failUnlessEqual(config.get("backup", "cache"), "/tmp/foo")
 
     def testLocalStore(self):
-        config = obnam.config.default_config()
-        obnam.config.parse_options(config, ["--store=/tmp/foo"])
+        config = obnamlib.config.default_config()
+        obnamlib.config.parse_options(config, ["--store=/tmp/foo"])
         self.failUnlessEqual(config.get("backup", "store"), "/tmp/foo")
 
     def testTargetDir(self):
-        config = obnam.config.default_config()
-        obnam.config.parse_options(config, ["--target=/tmp/foo"])
+        config = obnamlib.config.default_config()
+        obnamlib.config.parse_options(config, ["--target=/tmp/foo"])
         self.failUnlessEqual(config.get("backup", "target-dir"), "/tmp/foo")
 
     def testObjectCacheSize(self):
-        config = obnam.config.default_config()
-        obnam.config.parse_options(config, ["--object-cache-size=42"])
+        config = obnamlib.config.default_config()
+        obnamlib.config.parse_options(config, ["--object-cache-size=42"])
         self.failUnlessEqual(config.get("backup", "object-cache-size"), "42")
 
-<<<<<<< HEAD
-    def testOdirectRead(self):
-        config = obnam.config.default_config()
-        obnam.config.parse_options(config, ["--odirect-read=x"])
-        self.failUnlessEqual(config.get("backup", "odirect-read"), "x")
-
-    def testOdirectPipe(self):
-        config = obnam.config.default_config()
-        obnam.config.parse_options(config, ["--odirect-pipe=x"])
-        self.failUnlessEqual(config.get("backup", "odirect-pipe"), "x")
-
-=======
->>>>>>> 1638bdbb
     def testLogFile(self):
-        config = obnam.config.default_config()
-        obnam.config.parse_options(config, ["--log-file=x"])
+        config = obnamlib.config.default_config()
+        obnamlib.config.parse_options(config, ["--log-file=x"])
         self.failUnlessEqual(config.get("backup", "log-file"), "x")
 
     def testLogLevel(self):
-        config = obnam.config.default_config()
-        obnam.config.parse_options(config, ["--log-level=info"])
+        config = obnamlib.config.default_config()
+        obnamlib.config.parse_options(config, ["--log-level=info"])
         self.failUnlessEqual(config.get("backup", "log-level"), "info")
 
     def testSshKey(self):
-        config = obnam.config.default_config()
-        obnam.config.parse_options(config, ["--ssh-key=foo"])
+        config = obnamlib.config.default_config()
+        obnamlib.config.parse_options(config, ["--ssh-key=foo"])
         self.failUnlessEqual(config.get("backup", "ssh-key"), "foo")
 
     def testGpgHome(self):
-        config = obnam.config.default_config()
-        obnam.config.parse_options(config, ["--gpg-home=foo"])
+        config = obnamlib.config.default_config()
+        obnamlib.config.parse_options(config, ["--gpg-home=foo"])
         self.failUnlessEqual(config.get("backup", "gpg-home"), "foo")
 
     def testGpgEncryptTo(self):
-        config = obnam.config.default_config()
-        obnam.config.parse_options(config, ["--gpg-encrypt-to=foo"])
+        config = obnamlib.config.default_config()
+        obnamlib.config.parse_options(config, ["--gpg-encrypt-to=foo"])
         self.failUnlessEqual(config.get("backup", "gpg-encrypt-to"), "foo")
 
     def testGpgSignWith(self):
-        config = obnam.config.default_config()
-        obnam.config.parse_options(config, ["--gpg-sign-with=foo"])
+        config = obnamlib.config.default_config()
+        obnamlib.config.parse_options(config, ["--gpg-sign-with=foo"])
         self.failUnlessEqual(config.get("backup", "gpg-sign-with"), "foo")
 
     def testNoGpgIsUnset(self):
-        config = obnam.config.default_config()
-        obnam.config.parse_options(config, [])
+        config = obnamlib.config.default_config()
+        obnamlib.config.parse_options(config, [])
         self.failUnlessEqual(config.get("backup", "no-gpg"), "false")
 
     def testNoGpgIsUnsetButDefaultIsTrue(self):
-        config = obnam.config.default_config()
+        config = obnamlib.config.default_config()
         config.set("backup", "no-gpg", "true")
-        obnam.config.parse_options(config, [])
+        obnamlib.config.parse_options(config, [])
         self.failUnlessEqual(config.get("backup", "no-gpg"), "true")
 
     def testNoGpgIsSet(self):
-        config = obnam.config.default_config()
-        obnam.config.parse_options(config, ["--no-gpg"])
+        config = obnamlib.config.default_config()
+        obnamlib.config.parse_options(config, ["--no-gpg"])
         self.failUnlessEqual(config.get("backup", "no-gpg"), "true")
 
     def testGenerationTimes(self):
-        config = obnam.config.default_config()
-        obnam.config.parse_options(config, ["--generation-times"])
+        config = obnamlib.config.default_config()
+        obnamlib.config.parse_options(config, ["--generation-times"])
         self.failUnlessEqual(config.get("backup", "generation-times"), "true")
 
     def testExclude(self):
-        config = obnam.config.default_config()
-        obnam.config.parse_options(config, ["--exclude=foo"])
+        config = obnamlib.config.default_config()
+        obnamlib.config.parse_options(config, ["--exclude=foo"])
         self.failUnlessEqual(config.get("backup", "exclude"), "foo")
 
     def testReportProgress(self):
-        config = obnam.config.default_config()
+        config = obnamlib.config.default_config()
         self.failIf(config.getboolean("backup", "report-progress"))
-        obnam.config.parse_options(config, ["--progress"])
+        obnamlib.config.parse_options(config, ["--progress"])
         self.failUnless(config.getboolean("backup", "report-progress"))
 
     def testNoConfigs(self):
-        parser = obnam.config.build_parser()
+        parser = obnamlib.config.build_parser()
         options, args = parser.parse_args([])
         self.failUnlessEqual(options.no_configs, False)
         options, args = parser.parse_args(["--no-configs"])
         self.failUnlessEqual(options.no_configs, True)
 
     def testConfig(self):
-        parser = obnam.config.build_parser()
+        parser = obnamlib.config.build_parser()
         options, args = parser.parse_args([])
         self.failUnlessEqual(options.configs, None)
         options, args = parser.parse_args(["--config=pink"])
@@ -186,45 +173,45 @@
     names = ["tmp.1.conf", "tmp.2.conf", "tmp.3.conf"]
 
     def setUp(self):
-        obnam.config.forget_config_file_log()
+        obnamlib.config.forget_config_file_log()
         for name in self.names:
             f = file(name, "w")
             f.write("[backup]\nblock-size = 1024\n")
             f.close()
-        obnam.config.set_default_paths(self.names)
+        obnamlib.config.set_default_paths(self.names)
 
     def tearDown(self):
-        obnam.config.set_default_paths(None)
+        obnamlib.config.set_default_paths(None)
         for name in self.names:
             if os.path.exists(name):
                 os.remove(name)
 
     def testNoDefaults(self):
-        obnam.config.set_default_paths([])
-        config = obnam.config.default_config()
-        obnam.config.parse_options(config, [])
-        self.failUnlessEqual(obnam.config.get_config_file_log(), [])
+        obnamlib.config.set_default_paths([])
+        config = obnamlib.config.default_config()
+        obnamlib.config.parse_options(config, [])
+        self.failUnlessEqual(obnamlib.config.get_config_file_log(), [])
 
     def testDefaults(self):
-        config = obnam.config.default_config()
-        obnam.config.parse_options(config, [])
-        self.failUnlessEqual(obnam.config.get_config_file_log(), self.names)
+        config = obnamlib.config.default_config()
+        obnamlib.config.parse_options(config, [])
+        self.failUnlessEqual(obnamlib.config.get_config_file_log(), self.names)
 
     def testNoConfigsOption(self):
-        config = obnam.config.default_config()
-        obnam.config.parse_options(config, ["--no-configs"])
-        self.failUnlessEqual(obnam.config.get_config_file_log(), [])
+        config = obnamlib.config.default_config()
+        obnamlib.config.parse_options(config, ["--no-configs"])
+        self.failUnlessEqual(obnamlib.config.get_config_file_log(), [])
 
     def testNoConfigsOptionPlusConfigOption(self):
-        config = obnam.config.default_config()
-        obnam.config.parse_options(config, ["--no-configs"] +
+        config = obnamlib.config.default_config()
+        obnamlib.config.parse_options(config, ["--no-configs"] +
                         ["--config=%s" % x for x in self.names])
-        self.failUnlessEqual(obnam.config.get_config_file_log(), self.names)
+        self.failUnlessEqual(obnamlib.config.get_config_file_log(), self.names)
 
     def testDefaultsPlusConfigOption(self):
-        config = obnam.config.default_config()
-        obnam.config.parse_options(config, ["--config=/dev/null"])
-        self.failUnlessEqual(obnam.config.get_config_file_log(), 
+        config = obnamlib.config.default_config()
+        obnamlib.config.parse_options(config, ["--config=/dev/null"])
+        self.failUnlessEqual(obnamlib.config.get_config_file_log(), 
                              self.names + ["/dev/null"])
 
 
@@ -244,23 +231,23 @@
         os.remove(self.filename)
     
     def testReadConfigFile(self):
-        config = obnam.config.default_config()
-        obnam.config.read_config_file(config, self.filename)
+        config = obnamlib.config.default_config()
+        obnamlib.config.read_config_file(config, self.filename)
         self.failUnlessEqual(config.get("backup", "store"), "pink")
         self.failUnlessEqual(config.get("backup", "cache"), "pretty")
 
     def testDefaultConfigsForRoot(self):
-        config = obnam.config.default_config()
-        obnam.config.set_uid_and_home(0, "/root")
-        configs = obnam.config.get_default_paths()
+        config = obnamlib.config.default_config()
+        obnamlib.config.set_uid_and_home(0, "/root")
+        configs = obnamlib.config.get_default_paths()
         self.failUnlessEqual(configs,
                              ["/usr/share/obnam/obnam.conf",
                               "/etc/obnam/obnam.conf"])
 
     def testDefaultConfigsForUser(self):
-        config = obnam.config.default_config()
-        obnam.config.set_uid_and_home(12765, "/home/pretty")
-        configs = obnam.config.get_default_paths()
+        config = obnamlib.config.default_config()
+        obnamlib.config.set_uid_and_home(12765, "/home/pretty")
+        configs = obnamlib.config.get_default_paths()
         self.failUnlessEqual(configs,
                              ["/usr/share/obnam/obnam.conf",
                               "/home/pretty/.obnam/obnam.conf"])
@@ -270,16 +257,16 @@
 
     def test(self):
         f = StringIO.StringIO()
-        obnam.config.print_option_names(f=f)
+        obnamlib.config.print_option_names(f=f)
         self.failIfEqual(f.getvalue(), "")
 
 
 class WriteDefaultConfigTests(unittest.TestCase):
 
     def test(self):
-        config = obnam.config.default_config()
+        config = obnamlib.config.default_config()
         f = StringIO.StringIO()
-        obnam.config.write_defaultconfig(config, output=f)
+        obnamlib.config.write_defaultconfig(config, output=f)
         s = f.getvalue()
         self.failUnless(s.startswith("import socket"))
         self.failUnless("\nitems =" in s)
@@ -288,17 +275,17 @@
 class GetUidAndHomeTests(unittest.TestCase):
 
     def testGetUid(self):
-        obnam.config.set_uid_and_home(None, None)
-        self.failIfEqual(obnam.config.get_uid(), None)
+        obnamlib.config.set_uid_and_home(None, None)
+        self.failIfEqual(obnamlib.config.get_uid(), None)
 
     def testGetHome(self):
-        obnam.config.set_uid_and_home(None, None)
-        self.failIfEqual(obnam.config.get_home(), None)
+        obnamlib.config.set_uid_and_home(None, None)
+        self.failIfEqual(obnamlib.config.get_home(), None)
 
     def testGetUidFaked(self):
-        obnam.config.set_uid_and_home(42, "pretty")
-        self.failUnlessEqual(obnam.config.get_uid(), 42)
+        obnamlib.config.set_uid_and_home(42, "pretty")
+        self.failUnlessEqual(obnamlib.config.get_uid(), 42)
 
     def testGetHomeFaked(self):
-        obnam.config.set_uid_and_home(42, "pink")
-        self.failUnlessEqual(obnam.config.get_home(), "pink")+        obnamlib.config.set_uid_and_home(42, "pink")
+        self.failUnlessEqual(obnamlib.config.get_home(), "pink")