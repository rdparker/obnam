--- conflicted
+++ resolved
@@ -1117,11 +1117,7 @@
         try:
             expected_checksum = self._chunklist.get_checksum(chunk_id)
         except KeyError:  # pragma: no cover
-<<<<<<< HEAD
-            # Chunk is not in the checksum tree, so we cannot valide
-=======
             # Chunk is not in the checksum tree, so we cannot validate
->>>>>>> 66214c3e
             # its checksum. We'll just assume it's OK.
             return True
         return actual_checksum == expected_checksum
